"""User module."""

###############################################################################
# IMPORTS ########################################################### IMPORTS #
###############################################################################

# Standard library
import datetime
import getpass
import logging
import os
import pathlib
import requests
import simplejson
import stat

# Installed
import rich

# Own modules
import dds_cli
from dds_cli import exceptions
from dds_cli.utils import get_token_expiration_time, readable_timedelta

###############################################################################
# START LOGGING CONFIG ################################# START LOGGING CONFIG #
###############################################################################

LOG = logging.getLogger(__name__)

###############################################################################
# CLASSES ########################################################### CLASSES #
###############################################################################


class User:
    """Represents a DDS user.

    when instantiating, an authentication token will be read from a file or
    renewed from the DDS API if the saved token is not found or has expired."""

<<<<<<< HEAD
    def __init__(self, force_renew_token: bool = False, no_prompt: bool = False):
=======
    def __init__(
        self,
        username: str,
        force_renew_token: bool = False,
        no_prompt: bool = False,
        token_path: str = None,
    ):
        self.username = username
>>>>>>> 51ebb71e
        self.force_renew_token = force_renew_token
        self.no_prompt = no_prompt
        self.token = None
        self.token_path = token_path

        # Fetch encrypted JWT token or authenticate against API
        self.__retrieve_token()

    @property
    def token_dict(self):
        """Get token as authorization dict for requests."""
        return {"Authorization": f"Bearer {self.token}"}

    # Private methods ######################### Private methods #
    def __retrieve_token(self):
<<<<<<< HEAD
        """Fetch saved token from file, otherwise authenticate user and saves the new token."""
        token_file = TokenFile()
=======
        """Attempts to fetch saved token from file otherwise authenticate user and saves the new token."""

        token_file = TokenFile(token_path=self.token_path)
>>>>>>> 51ebb71e

        if not self.force_renew_token:
            LOG.debug("Retrieving token.")

            # Get token from file
            try:
                LOG.debug("Checking if token file exists.")
                self.token = token_file.read_token()
            except dds_cli.exceptions.TokenNotFoundError:
                self.token = None

        # Authenticate user and save token
        if not self.token:
            if not self.force_renew_token:
                LOG.info(
                    "No saved token found, or token has expired, proceeding with authentication"
                )
            else:
                LOG.info("Attempting to renew the session token")
            self.token = self.__authenticate_user()
            token_file.save_token(self.token)

    def __authenticate_user(self):
        """Authenticates the username and password via a call to the API."""
        LOG.debug("Starting authentication on the API.")

        if self.no_prompt:
            raise exceptions.AuthenticationError(
                message=(
                    "Authentication not possible when running with --no-prompt. "
                    "Please run the `dds auth login` command and authenticate interactively."
                )
            )

        username = rich.prompt.Prompt.ask("DDS username")
        password = getpass.getpass(prompt="DDS password: ")

        if password == "":
            raise exceptions.AuthenticationError(
                message="Non-empty password needed to be able to authenticate."
            )

        try:
            response = requests.get(
                dds_cli.DDSEndpoint.ENCRYPTED_TOKEN,
                auth=(username, password),
                timeout=dds_cli.DDSEndpoint.TIMEOUT,
            )
            response_json = response.json()
        except requests.exceptions.RequestException as err:
            raise exceptions.ApiRequestError(message=str(err)) from err
        except simplejson.JSONDecodeError as err:
            raise dds_cli.exceptions.ApiResponseError(message=str(err))

        if not response.ok:
            if response.status_code == 401:
                raise exceptions.AuthenticationError(
                    "Authentication failed, incorrect username and/or password."
                )

            raise dds_cli.exceptions.ApiResponseError(
                message=f"API returned an error: {response_json.get('message', 'Unknown Error!')}"
            )

        # Token received from API needs to be completed with a mfa timestamp
        partial_auth_token = response_json.get("token")

        # Verify 2fa email token
        LOG.info(
            "Please enter the one-time authentication code sent "
            "to your email address (leave empty to exit):"
        )
        done = False
        while not done:
            entered_one_time_code = rich.prompt.Prompt.ask("Authentication one-time code")
            if entered_one_time_code == "":
                raise exceptions.AuthenticationError(
                    message="Exited due to no one-time authentication code entered."
                )

            if not entered_one_time_code.isdigit():
                LOG.info("Please enter a valid one-time code. It should consist of only digits.")
                continue
            if len(entered_one_time_code) != 8:
                LOG.info(
                    "Please enter a valid one-time code. It should consist of 8 digits "
                    f"(you entered {len(entered_one_time_code)} digits)."
                )
                continue

            try:
                response = requests.get(
                    dds_cli.DDSEndpoint.SECOND_FACTOR,
                    headers={"Authorization": f"Bearer {partial_auth_token}"},
                    json={"HOTP": entered_one_time_code},
                    timeout=dds_cli.DDSEndpoint.TIMEOUT,
                )
                response_json = response.json()
            except requests.exceptions.RequestException as err:
                raise exceptions.ApiRequestError(message=str(err)) from err

            if response.ok:
                # Step out of the while-loop
                done = True
            if not response.ok:
                message = response_json.get("message", "Unexpected error!")
                if response.status_code == 401:
                    try_again = rich.prompt.Confirm.ask(
                        "Second factor authentication failed, would you like to try again?"
                    )
                    if not try_again:
                        raise exceptions.AuthenticationError(message="Exited due to user choice.")
                else:
                    raise exceptions.ApiResponseError(message=message)

        # Get token from response
        token = response_json.get("token")
        if not token:
            raise exceptions.AuthenticationError(
                message="Missing token in authentication response."
            )

        LOG.debug(f"User {username} granted access to the DDS")

        return token

    @staticmethod
    def get_user_name_if_logged_in(token_path=None):
        """Returns a user name if logged in, otherwise None"""

        tokenfile = TokenFile(token_path=token_path)
        username = None
        if tokenfile.file_exists():
            token = tokenfile.read_token()
            if not tokenfile.token_expired(token=token):
                try:
                    response = requests.get(
                        dds_cli.DDSEndpoint.DISPLAY_USER_INFO,
                        headers={"Authorization": f"Bearer {token}"},
                    )
                    # Get response
                    response_json = response.json()
                    username = response_json["info"]["username"]
                except:
                    pass
        return username


class TokenFile:
    """A class to manage the saved token."""

    def __init__(self, token_path=None):
        if token_path is None:
            self.token_file = dds_cli.TOKEN_FILE
        else:
            self.token_file = pathlib.Path(os.path.expanduser(token_path))

    def read_token(self):
        """Attempts to fetch a valid token from the token file.

        Returns None if no valid token can be found."""

        if not self.file_exists():
            LOG.debug(f"Token file {self.token_file} does not exist.")
            return None

        self.check_token_file_permissions()

        # Read token from file
        with self.token_file.open(mode="r") as file:
            token = file.read()
            if not token:
                raise exceptions.TokenNotFoundError(message="Token file is empty.")

        if self.token_expired(token=token):
            LOG.debug("No token retrieved from file, will fetch new token from API")
            return None

        LOG.debug("Token retrieved from file.")
        return token

    def file_exists(self):
        """Returns True if the token file exists."""
        return self.token_file.is_file()

    def save_token(self, token):
        """Saves the token to the token file."""

        if not self.token_file.is_file():
            self.token_file.touch(mode=0o600)

        self.check_token_file_permissions()

        with self.token_file.open("w") as file:
            file.write(token)

        LOG.debug("New token saved to file.")

    def delete_token(self):
        """Deletes the token file."""

        if self.file_exists():
            self.token_file.unlink()

    def check_token_file_permissions(self):
        """Verify permissions for token file. Raises dds_cli.exceptions.DDSCLIException if
        permissions are not properly set.

        Returns None otherwise.
        """
        st_mode = os.stat(self.token_file).st_mode
        permissions_octal = oct(stat.S_IMODE(st_mode))
        permissions_readable = stat.filemode(st_mode)
        if permissions_octal != "0o600":
            raise exceptions.DDSCLIException(
                message=f"Token file permissions are not properly set, (got {permissions_readable} instead of required '-rw-------'). Please remove {self.token_file} and rerun the command."
            )

    def token_expired(self, token):
        """Check if the token has expired or is about to expire soon based on the UTC time.

        :param token: The DDS token that is obtained after successful basic and two-factor authentication.
            Token is already obtained before coming here, so not expected to be None.

        Returns True if the token has expired, False otherwise.
        """
        expiration_time = self.__token_dates(token=token)
        time_to_expire = expiration_time - datetime.datetime.utcnow()

        if expiration_time <= datetime.datetime.utcnow():
            LOG.debug("Token has expired. Now deleting it and fetching new token.")
            self.delete_token()
            return True
        elif time_to_expire < dds_cli.TOKEN_EXPIRATION_WARNING_THRESHOLD:
            LOG.warning(
                f"Saved token will expire in {readable_timedelta(time_to_expire)}, "
                f"please consider renewing the session using the 'dds auth login' command."
            )

        return False

    def token_report(self, token):
        """Produce report of token status.

        :param token: The DDS token that is obtained after successful basic and two-factor authentication.
            Token is already obtained before coming here, so not expected to be None.
        """

        expiration_time = self.__token_dates(token=token)
        time_to_expire = expiration_time - datetime.datetime.utcnow()
        expiration_message = f"Token will expire in {readable_timedelta(time_to_expire)}!"

        if expiration_time <= datetime.datetime.utcnow():
            markup_color = "red"
            sign = ":no_entry_sign:"
            message = "Token has expired!"
        elif time_to_expire < dds_cli.TOKEN_EXPIRATION_WARNING_THRESHOLD:
            markup_color = "yellow"
            sign = ":warning-emoji:"
            message = ""
        else:
            markup_color = "green"
            sign = ":white_check_mark:"
            message = "Token is OK!"

        if message:
            LOG.info(f"[{markup_color}]{sign}  {message} {sign} [/{markup_color}]")
        LOG.info(f"[{markup_color}]{sign}  {expiration_message} {sign} [/{markup_color}]")

    # Private methods ############################################################ Private methods #
    def __token_dates(self, token):
        """Returns the expiration time in UTC that is extracted from the token jose header."""

        expiration_time = get_token_expiration_time(token=token)

        if expiration_time:
            return datetime.datetime.fromisoformat(expiration_time)<|MERGE_RESOLUTION|>--- conflicted
+++ resolved
@@ -39,18 +39,12 @@
     when instantiating, an authentication token will be read from a file or
     renewed from the DDS API if the saved token is not found or has expired."""
 
-<<<<<<< HEAD
-    def __init__(self, force_renew_token: bool = False, no_prompt: bool = False):
-=======
     def __init__(
         self,
-        username: str,
         force_renew_token: bool = False,
         no_prompt: bool = False,
         token_path: str = None,
     ):
-        self.username = username
->>>>>>> 51ebb71e
         self.force_renew_token = force_renew_token
         self.no_prompt = no_prompt
         self.token = None
@@ -66,14 +60,8 @@
 
     # Private methods ######################### Private methods #
     def __retrieve_token(self):
-<<<<<<< HEAD
-        """Fetch saved token from file, otherwise authenticate user and saves the new token."""
-        token_file = TokenFile()
-=======
-        """Attempts to fetch saved token from file otherwise authenticate user and saves the new token."""
-
+        """Fetch saved token from file otherwise authenticate user and saves the new token."""
         token_file = TokenFile(token_path=self.token_path)
->>>>>>> 51ebb71e
 
         if not self.force_renew_token:
             LOG.debug("Retrieving token.")
