--- conflicted
+++ resolved
@@ -127,30 +127,14 @@
                 raise exceptions.AuthenticationError(
                     "Authentication failed, you have not yet activated one-time authentication codes from authenticator app."
                 )
-<<<<<<< HEAD
-            try:
-                response = requests.get(
-                    dds_cli.DDSEndpoint.SECOND_FACTOR,
-                    headers={"Authorization": f"Bearer {partial_auth_token}"},
-                    json={"TOTP": totp},
-                    timeout=dds_cli.DDSEndpoint.TIMEOUT,
-                )
-                response_json = response.json()
-            except requests.exceptions.RequestException as err:
-                raise exceptions.ApiRequestError(
-                    message=(
-                        "Failed to authenticate with one-time authentication code"
-                        + (
-                            ": The database seems to be down."
-                            if isinstance(err, requests.exceptions.ConnectionError)
-                            else "."
-                        )
-                    )
-                ) from err
-
-            if not response.ok:
-                message = response_json.get("message", "Unexpected error!")
-                raise exceptions.ApiResponseError(message=message)
+            response_json = dds_cli.utils.perform_request(
+                dds_cli.DDSEndpoint.SECOND_FACTOR,
+                method="get",
+                headers={"Authorization": f"Bearer {partial_auth_token}"},
+                json={"TOTP": totp},
+                error_message="Failed to authenticate with one-time authentication code",
+            )
+
         else:
             if totp_enabled:
                 LOG.info(
@@ -189,49 +173,16 @@
                 else:
                     json_request = {"HOTP": entered_one_time_code}
 
-                try:
-                    response = requests.get(
-                        dds_cli.DDSEndpoint.SECOND_FACTOR,
-                        headers={"Authorization": f"Bearer {partial_auth_token}"},
-                        json=json_request,
-                        timeout=dds_cli.DDSEndpoint.TIMEOUT,
-                    )
-                    response_json = response.json()
-                except requests.exceptions.RequestException as err:
-                    raise exceptions.ApiRequestError(message=str(err)) from err
-
-                if response.ok:
-                    # Step out of the while-loop
-                    done = True
-                if not response.ok:
-                    message = response_json.get(
-                        "message", "Unexpected error with second factor authentication!"
-                    )
-                    if response.status_code == 401:
-                        LOG.error(message)
-                        try_again = rich.prompt.Confirm.ask(
-                            "Second factor authentication failed, would you like to try again?"
-                        )
-                        if not try_again:
-                            raise exceptions.AuthenticationError(
-                                message="Exited due to user choice."
-                            )
-                    else:
-                        raise exceptions.ApiResponseError(message=message)
-=======
-                continue
-
             response_json = dds_cli.utils.perform_request(
                 dds_cli.DDSEndpoint.SECOND_FACTOR,
                 method="get",
                 headers={"Authorization": f"Bearer {partial_auth_token}"},
-                json={"HOTP": entered_one_time_code},
+                json=json_request,
                 error_message="Failed to authenticate with second factor",
             )
 
             # Step out of the while-loop
             done = True
->>>>>>> 96ab9877
 
         # Get token from response
         token = response_json.get("token")
