"""Admin class, adds ."""

####################################################################################################
# IMPORTS ################################################################################ IMPORTS #
###################################################################################################

# Standard library
import logging

# Installed
import http
import requests
import simplejson


# Own modules
import dds_cli
import dds_cli.auth
import dds_cli.base
import dds_cli.exceptions


####################################################################################################
# START LOGGING CONFIG ###################################################### START LOGGING CONFIG #
####################################################################################################

LOG = logging.getLogger(__name__)


####################################################################################################
# CLASSES ################################################################################ CLASSES #
####################################################################################################


class AccountManager(dds_cli.base.DDSBaseClass):
    """Admin class for adding users, etc."""

<<<<<<< HEAD
    def __init__(self, authenticate: bool = True, method: str = "add", no_prompt: bool = False):
        """Initialize, incl. user authentication."""
        # Initiate DDSBaseClass to authenticate user
        super().__init__(authenticate=authenticate, method=method, no_prompt=no_prompt)
=======
    def __init__(
        self,
        username: str,
        authenticate: bool = True,
        method: str = "add",
        no_prompt: bool = False,
        token_path: str = None,
    ):
        """Initialize, incl. user authentication."""
        # Initiate DDSBaseClass to authenticate user
        super().__init__(
            username=username,
            authenticate=authenticate,
            method=method,
            no_prompt=no_prompt,
            token_path=token_path,
        )
>>>>>>> 51ebb71e

        # Only methods "add", "delete" and "revoke" can use the AccountManager class
        if self.method not in ["add", "delete", "revoke"]:
            raise dds_cli.exceptions.AuthenticationError(f"Unauthorized method: '{self.method}'")

    def add_user(self, email, role, project, unit=None, no_mail=False):
        """Invite new user or associate existing users with projects."""
        # Perform request to API
        json = {"email": email, "role": role, "send_email": not no_mail, "unit": unit}

        try:
            response = requests.post(
                dds_cli.DDSEndpoint.USER_ADD,
                headers=self.token,
                params={"project": project},
                json=json,
            )

            # Get response
            response_json = response.json()
            LOG.debug(response_json)
        except requests.exceptions.RequestException as err:
            raise dds_cli.exceptions.ApiRequestError(message=str(err))
        except simplejson.JSONDecodeError as err:
            raise dds_cli.exceptions.ApiResponseError(message=str(err))

        # Format response message
        if not response.ok:
            message = "Could not add user"
            if response.status_code == http.HTTPStatus.INTERNAL_SERVER_ERROR:
                raise dds_cli.exceptions.ApiResponseError(message=f"{message}: {response.reason}")

            raise dds_cli.exceptions.DDSCLIException(
                message=f"{message}: {response_json.get('message', 'Unexpected error!')}"
            )

        dds_cli.utils.console.print(response_json.get("message", "User successfully added."))

    def delete_user(self, email):
        """Delete users from the system"""
        # Perform request to API
        json = {"email": email}

        try:
            response = requests.delete(
                dds_cli.DDSEndpoint.USER_DELETE,
                headers=self.token,
                json=json,
            )

            # Get response
            response_json = response.json()
            message = response_json["message"]

        except requests.exceptions.RequestException as err:
            raise dds_cli.exceptions.ApiRequestError(message=str(err))
        except simplejson.JSONDecodeError as err:
            raise dds_cli.exceptions.ApiResponseError(message=str(err))

        # Format response message
        if not response.ok:
            if response.status_code == http.HTTPStatus.INTERNAL_SERVER_ERROR:
                raise dds_cli.exceptions.ApiResponseError(message)
            else:
                raise dds_cli.exceptions.DDSCLIException(message)
        else:
            LOG.info(message)

    def delete_own_account(self):
        """Delete users from the system."""
        # Perform request to API

        try:
            response = requests.delete(
                dds_cli.DDSEndpoint.USER_DELETE_SELF,
                headers=self.token,
                json=None,
            )

            # Get response
            response_json = response.json()
            message = response_json["message"]
            dds_cli.auth.Auth.logout()

        except requests.exceptions.RequestException as err:
            raise dds_cli.exceptions.ApiRequestError(message=str(err))
        except simplejson.JSONDecodeError as err:
            raise dds_cli.exceptions.ApiResponseError(message=str(err))

        # Format response message
        if not response.ok:
            if response.status_code == http.HTTPStatus.INTERNAL_SERVER_ERROR:
                raise dds_cli.exceptions.ApiResponseError(message)

            raise dds_cli.exceptions.DDSCLIException(message)

        LOG.info(message)

    def revoke_project_access(self, project, email):
        """Revoke a user's access to a project."""
        json = {"email": email}
        try:
            response = requests.post(
                dds_cli.DDSEndpoint.REVOKE_PROJECT_ACCESS,
                headers=self.token,
                params={"project": project},
                json=json,
            )

            # Get response
            response_json = response.json()
            LOG.debug(response_json)
        except requests.exceptions.RequestException as err:
            raise dds_cli.exceptions.ApiRequestError(message=str(err))
        except simplejson.JSONDecodeError as err:
            raise dds_cli.exceptions.ApiResponseError(message=str(err))

        # Format response message
        if not response.ok:
            message = "Could not revoke user access"
            if response.status_code == http.HTTPStatus.INTERNAL_SERVER_ERROR:
                raise dds_cli.exceptions.ApiResponseError(message=f"{message}: {response.reason}")

            raise dds_cli.exceptions.DDSCLIException(
                message=f"{message}: {response_json.get('message', 'Unexpected error!')}"
            )

        dds_cli.utils.console.print(
            response_json.get("message", "User access successfully revoked.")
        )

    def get_user_info(self):
        """Get a users info."""
        try:
            response = requests.get(
                dds_cli.DDSEndpoint.DISPLAY_USER_INFO,
                headers=self.token,
            )

            # Get response
            response_json = response.json()
            LOG.debug(response_json)
        except requests.exceptions.RequestException as err:
            raise dds_cli.exceptions.ApiRequestError(message=str(err))
        except simplejson.JSONDecodeError as err:
            raise dds_cli.exceptions.ApiResponseError(message=str(err))

        # Format response message
        if not response.ok:
            message = "Could not get user info"
            if response.status_code == http.HTTPStatus.INTERNAL_SERVER_ERROR:
                raise dds_cli.exceptions.ApiResponseError(message=f"{message}: {response.reason}")

            raise dds_cli.exceptions.DDSCLIException(
                message=f"{message}: {response_json.get('message', 'Unexpected error!')}"
            )

        info = response_json.get("info")
        if info:
            LOG.info(
                f"User Name: {info['username']} \nRole: {info['role']} \
                \nName: {info['name']} \
                \nPrimary Email: {info['email_primary']} \
                \nAssociated Emails: {', '.join(str(x) for x in info['emails_all'])}"
            )

    def user_activation(self, email, action):
        """Deactivate/Reactivate users"""
        json = {"email": email, "action": action}
        try:
            response = requests.post(
                dds_cli.DDSEndpoint.USER_ACTIVATION,
                headers=self.token,
                json=json,
            )

            # Get response
            response_json = response.json()
            LOG.debug(response_json)
        except requests.exceptions.RequestException as err:
            raise dds_cli.exceptions.ApiRequestError(message=str(err))
        except simplejson.JSONDecodeError as err:
            raise dds_cli.exceptions.ApiResponseError(message=str(err))

        # Format response message
        if not response.ok:
            message = f"Could not {action} user"
            if response.status_code == http.HTTPStatus.INTERNAL_SERVER_ERROR:
                raise dds_cli.exceptions.ApiResponseError(message=f"{message}: {response.reason}")

            raise dds_cli.exceptions.DDSCLIException(
                message=f"{message}: {response_json.get('message', 'Unexpected error!')}"
            )

        LOG.info(response_json.get("message", f"User successfully {action}d."))

    def fix_project_access(self, email, project):
        """Fix project access for specific user."""
        json = {"email": email}
        try:
            response = requests.post(
                dds_cli.DDSEndpoint.PROJ_ACCESS,
                headers=self.token,
                params={"project": project},
                json=json,
            )
            response_json = response.json()

        except requests.exceptions.RequestException as err:
            raise dds_cli.exceptions.ApiRequestError(message=str(err))
        except simplejson.JSONDecodeError as err:
            raise dds_cli.exceptions.ApiResponseError(message=str(err))

        if not response.ok:
            message = f"Failed updating user '{email}' project access"
            if response.status_code == http.HTTPStatus.INTERNAL_SERVER_ERROR:
                raise dds_cli.exceptions.ApiResponseError(message=f"{message}: {response.reason}")

            raise dds_cli.exceptions.DDSCLIException(
                message=f"{message}: {response_json.get('message', 'Unexpected error!')}"
            )

        LOG.info(
            response_json.get(
                "message",
                (
                    f"Project access fixed for user '{email}'. "
                    "They should now have access to all project data."
                ),
            )
        )<|MERGE_RESOLUTION|>--- conflicted
+++ resolved
@@ -35,15 +35,8 @@
 class AccountManager(dds_cli.base.DDSBaseClass):
     """Admin class for adding users, etc."""
 
-<<<<<<< HEAD
-    def __init__(self, authenticate: bool = True, method: str = "add", no_prompt: bool = False):
-        """Initialize, incl. user authentication."""
-        # Initiate DDSBaseClass to authenticate user
-        super().__init__(authenticate=authenticate, method=method, no_prompt=no_prompt)
-=======
     def __init__(
         self,
-        username: str,
         authenticate: bool = True,
         method: str = "add",
         no_prompt: bool = False,
@@ -52,13 +45,11 @@
         """Initialize, incl. user authentication."""
         # Initiate DDSBaseClass to authenticate user
         super().__init__(
-            username=username,
             authenticate=authenticate,
             method=method,
             no_prompt=no_prompt,
             token_path=token_path,
         )
->>>>>>> 51ebb71e
 
         # Only methods "add", "delete" and "revoke" can use the AccountManager class
         if self.method not in ["add", "delete", "revoke"]:
