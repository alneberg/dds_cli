"""Admin class, adds ."""

####################################################################################################
# IMPORTS ################################################################################ IMPORTS #
###################################################################################################

# Standard library
import logging

# Installed
import http
import requests
import rich.markup
from rich.table import Table
import simplejson

# Own modules
import dds_cli
import dds_cli.auth
import dds_cli.base
import dds_cli.exceptions
import dds_cli.utils


####################################################################################################
# START LOGGING CONFIG ###################################################### START LOGGING CONFIG #
####################################################################################################

LOG = logging.getLogger(__name__)


####################################################################################################
# CLASSES ################################################################################ CLASSES #
####################################################################################################


class AccountManager(dds_cli.base.DDSBaseClass):
    """Admin class for adding users, etc."""

    def __init__(
        self,
        authenticate: bool = True,
        method: str = "add",
        no_prompt: bool = False,
        token_path: str = None,
    ):
        """Initialize, incl. user authentication."""
        # Initiate DDSBaseClass to authenticate user
        super().__init__(
            authenticate=authenticate,
            method=method,
            no_prompt=no_prompt,
            token_path=token_path,
        )

        # Only methods "add", "delete" and "revoke" can use the AccountManager class
        if self.method not in ["add", "delete", "revoke"]:
            raise dds_cli.exceptions.AuthenticationError(f"Unauthorized method: '{self.method}'")

    def add_user(self, email, role, project, unit=None, no_mail=False):
        """Invite new user or associate existing users with projects."""
        # Perform request to API
        json = {"email": email, "role": role, "send_email": not no_mail, "unit": unit}

        try:
            response = requests.post(
                dds_cli.DDSEndpoint.USER_ADD,
                headers=self.token,
                params={"project": project},
                json=json,
                timeout=dds_cli.DDSEndpoint.TIMEOUT,
            )

            # Get response
            response_json = response.json()
            LOG.debug(response_json)
        except requests.exceptions.RequestException as err:
            raise dds_cli.exceptions.ApiRequestError(message=str(err))
        except simplejson.JSONDecodeError as err:
            raise dds_cli.exceptions.ApiResponseError(message=str(err))

        errors = response_json.get("errors")
        error_messages = dds_cli.utils.parse_project_errors(errors=errors)

        # Format response message
        if not response.ok:
            message = "Could not add user"
            if response.status_code == http.HTTPStatus.INTERNAL_SERVER_ERROR:
                raise dds_cli.exceptions.ApiResponseError(message=message)

            message += ": " + response_json.get("message", "Unexpected error!")
            show_warning = True
            if error_messages:
                message += f"\n{error_messages}"
                show_warning = False

            raise dds_cli.exceptions.DDSCLIException(
                message=message,
                show_emojis=show_warning,
            )

        if error_messages:
            LOG.warning(f"Could not give the user '{email}' access to the following projects:")
            msg = error_messages
        else:
            msg = response_json.get("message", "User successfully added.")

        LOG.info(msg)

    def delete_user(self, email):
        """Delete users from the system"""
        # Perform request to API
        json = {"email": email}

        try:
            response = requests.delete(
                dds_cli.DDSEndpoint.USER_DELETE,
                headers=self.token,
                json=json,
            )

            # Get response
            response_json = response.json()
            message = response_json["message"]

        except requests.exceptions.RequestException as err:
            raise dds_cli.exceptions.ApiRequestError(message=str(err))
        except simplejson.JSONDecodeError as err:
            raise dds_cli.exceptions.ApiResponseError(message=str(err))

        # Format response message
        if not response.ok:
            if response.status_code == http.HTTPStatus.INTERNAL_SERVER_ERROR:
                raise dds_cli.exceptions.ApiResponseError(message)
            else:
                raise dds_cli.exceptions.DDSCLIException(message)
        else:
            LOG.info(message)

    def delete_own_account(self):
        """Delete users from the system."""
        # Perform request to API

        try:
            response = requests.delete(
                dds_cli.DDSEndpoint.USER_DELETE_SELF,
                headers=self.token,
                json=None,
            )

            # Get response
            response_json = response.json()
            message = response_json["message"]
            dds_cli.auth.Auth.logout(self)

        except requests.exceptions.RequestException as err:
            raise dds_cli.exceptions.ApiRequestError(message=str(err))
        except simplejson.JSONDecodeError as err:
            raise dds_cli.exceptions.ApiResponseError(message=str(err))

        # Format response message
        if not response.ok:
            if response.status_code == http.HTTPStatus.INTERNAL_SERVER_ERROR:
                raise dds_cli.exceptions.ApiResponseError(message)

            raise dds_cli.exceptions.DDSCLIException(message)

        LOG.info(message)

    def revoke_project_access(self, project, email):
        """Revoke a user's access to a project."""
        json = {"email": email}
        try:
            response = requests.post(
                dds_cli.DDSEndpoint.REVOKE_PROJECT_ACCESS,
                headers=self.token,
                params={"project": project},
                json=json,
                timeout=dds_cli.DDSEndpoint.TIMEOUT,
            )

            # Get response
            response_json = response.json()
            LOG.debug(response_json)
        except requests.exceptions.RequestException as err:
            raise dds_cli.exceptions.ApiRequestError(message=str(err))
        except simplejson.JSONDecodeError as err:
            raise dds_cli.exceptions.ApiResponseError(message=str(err))

        # Format response message
        if not response.ok:
            message = "Could not revoke user access"
            if response.status_code == http.HTTPStatus.INTERNAL_SERVER_ERROR:
                raise dds_cli.exceptions.ApiResponseError(message=f"{message}: {response.reason}")

            raise dds_cli.exceptions.DDSCLIException(
                message=f"{message}: {response_json.get('message', 'Unexpected error!')}"
            )

        dds_cli.utils.console.print(
            response_json.get("message", "User access successfully revoked.")
        )

    def get_user_info(self):
        """Get a users info."""
        try:
            response = requests.get(
                dds_cli.DDSEndpoint.DISPLAY_USER_INFO,
                headers=self.token,
                timeout=dds_cli.DDSEndpoint.TIMEOUT,
            )

            # Get response
            response_json = response.json()
            for field in response_json.get("info", []):
                if isinstance(response_json["info"][field], str):
                    response_json["info"][field] = rich.markup.escape(response_json["info"][field])
            LOG.debug(response_json)
        except requests.exceptions.RequestException as err:
            raise dds_cli.exceptions.ApiRequestError(message=str(err))
        except simplejson.JSONDecodeError as err:
            raise dds_cli.exceptions.ApiResponseError(message=str(err))

        # Format response message
        if not response.ok:
            message = "Could not get user info"
            if response.status_code == http.HTTPStatus.INTERNAL_SERVER_ERROR:
                raise dds_cli.exceptions.ApiResponseError(message=f"{message}: {response.reason}")

            raise dds_cli.exceptions.DDSCLIException(
                message=f"{message}: {response_json.get('message', 'Unexpected error!')}"
            )

        info = response_json.get("info")
        if info:
            LOG.info(
                f"User Name: {info['username']} \nRole: {info['role']} \
                \nName: {info['name']} \
                \nPrimary Email: {info['email_primary']} \
                \nAssociated Emails: {', '.join(str(x) for x in info['emails_all'])}"
            )

    def user_activation(self, email, action):
        """Deactivate/Reactivate users"""
        json = {"email": email, "action": action}
        try:
            response = requests.post(
                dds_cli.DDSEndpoint.USER_ACTIVATION,
                headers=self.token,
                json=json,
                timeout=dds_cli.DDSEndpoint.TIMEOUT,
            )

            # Get response
            response_json = response.json()
            LOG.debug(response_json)
        except requests.exceptions.RequestException as err:
            raise dds_cli.exceptions.ApiRequestError(message=str(err))
        except simplejson.JSONDecodeError as err:
            raise dds_cli.exceptions.ApiResponseError(message=str(err))

        # Format response message
        if not response.ok:
            message = f"Could not {action} user"
            if response.status_code == http.HTTPStatus.INTERNAL_SERVER_ERROR:
                raise dds_cli.exceptions.ApiResponseError(message=f"{message}: {response.reason}")

            response_message = response_json.get("message", "Unexpected error!")
            if "Insufficient credentials" in response_message:
                response_message = f"You do not have the required permissions to {action} a user."
            raise dds_cli.exceptions.DDSCLIException(message=f"{message}: {response_message}")

        LOG.info(response_json.get("message", f"User successfully {action}d."))

    def fix_project_access(self, email, project):
        """Fix project access for specific user."""
        json = {"email": email}
        try:
            response = requests.post(
                dds_cli.DDSEndpoint.PROJ_ACCESS,
                headers=self.token,
                params={"project": project},
                json=json,
                timeout=dds_cli.DDSEndpoint.TIMEOUT,
            )
            response_json = response.json()

        except requests.exceptions.RequestException as err:
            raise dds_cli.exceptions.ApiRequestError(message=str(err))
        except simplejson.JSONDecodeError as err:
            raise dds_cli.exceptions.ApiResponseError(message=str(err))

        errors = response_json.get("errors")
        error_messages = dds_cli.utils.parse_project_errors(errors=errors)

        if not response.ok:
            message = f"Failed updating user '{email}' project access"
            if response.status_code == http.HTTPStatus.INTERNAL_SERVER_ERROR:
                raise dds_cli.exceptions.ApiResponseError(message=f"{message}: {response.reason}")

            message += ": " + response_json.get("message", "Unexpected error!")
            show_warning = True
            if error_messages:
                message += f"\n{error_messages}"
                show_warning = False

            raise dds_cli.exceptions.DDSCLIException(message=message, show_emojis=show_warning)

        if error_messages:
            LOG.warning(f"Could not fix user '{email}' access to the following projects:")
            msg = error_messages
        else:
            msg = response_json.get(
                "message",
                (
                    f"Project access fixed for user '{email}'. "
                    "They should now have access to all project data."
                ),
            )
<<<<<<< HEAD
        )

    def list_unit_users(self):
        """List all unit users within a specific unit."""
        try:
            response = requests.get(
                dds_cli.DDSEndpoint.LIST_UNIT_USERS,
                headers=self.token,
                timeout=dds_cli.DDSEndpoint.TIMEOUT,
            )
            response_json = response.json()
        except requests.exceptions.RequestException as err:
            raise dds_cli.exceptions.ApiRequestError(message=str(err))
        except simplejson.JSONDecodeError as err:
            raise dds_cli.exceptions.ApiResponseError(message=str(err))

        # Check if response is ok.
        if not response.ok:
            message = "Failed getting unit users from API"
            if response.status_code == http.HTTPStatus.INTERNAL_SERVER_ERROR:
                raise dds_cli.exceptions.ApiResponseError(message=f"{message}: {response.reason}")

            raise dds_cli.exceptions.DDSCLIException(
                message=f"{message}: {response_json.get('message', 'Unexpected error!')}"
            )

        # Get items from response
        users = response_json.get("users")
        keys = response_json.get("keys")
        unit = response_json.get("unit")
        if not users:
            raise dds_cli.exceptions.ApiResponseError(message="No users returned.")

        # Sort users according to name
        users = sorted(users, key=lambda i: i["Name"])

        # Create table
        table = Table(
            title=f"Unit Admins and Personnel within {f'unit: {unit}' or 'your unit'}.",
            show_header=True,
            header_style="bold",
            show_footer=False,
            caption="All users (Unit Personnel and Admins) within your unit.",
        )

        # Get columns
        for key in keys:
            table.add_column(key, justify="left", overflow="fold")

        # Add rows
        for row in users:
            table.add_row(
                *[rich.markup.escape(dds_cli.utils.format_api_response(row[x], x)) for x in keys]
            )

        # Print out table
        dds_cli.utils.print_or_page(item=table)
=======

        LOG.info(msg)
>>>>>>> dd8c079a
<|MERGE_RESOLUTION|>--- conflicted
+++ resolved
@@ -317,8 +317,6 @@
                     "They should now have access to all project data."
                 ),
             )
-<<<<<<< HEAD
-        )
 
     def list_unit_users(self):
         """List all unit users within a specific unit."""
@@ -374,8 +372,4 @@
             )
 
         # Print out table
-        dds_cli.utils.print_or_page(item=table)
-=======
-
-        LOG.info(msg)
->>>>>>> dd8c079a
+        dds_cli.utils.print_or_page(item=table)