--- conflicted
+++ resolved
@@ -69,8 +69,7 @@
 
         # Get attempted operation e.g. put/ls/rm/get
         self.method = attempted_operation()
-<<<<<<< HEAD
-        LOG.info(f"Attempted operation: {self.method}")
+        LOG.debug(f"Attempted operation: {self.method}")
 
         # Use user defined festination if any specified
         if self.method in ["get", "put"]:
@@ -80,9 +79,6 @@
                 else pathlib.Path.cwd()
                 / pathlib.Path(f"DataDelivery_{dds_cli.timestamp.TimeStamp().timestamp}")
             )
-=======
-        LOG.debug("Attempted operation: %s", self.method)
->>>>>>> 6d268131
 
         # Keyboardinterrupt
         self.stop_doing = False
@@ -158,11 +154,7 @@
                 ):
                     project = contents["project"]
 
-<<<<<<< HEAD
-        LOG.info(f"Username: {username}, Project ID: {project}")
-=======
-        LOG.debug("Username: %s, Project ID: %s", username, project)
->>>>>>> 6d268131
+        LOG.debug(f"Username: {username}, Project ID: {project}")
 
         # Username and project info is minimum required info
         if self.method in ["put", "get"] and project is None:
