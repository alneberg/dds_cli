--- conflicted
+++ resolved
@@ -100,7 +100,6 @@
         click_ctx.obj = {"NO_PROMPT": no_prompt}
 
 
-<<<<<<< HEAD
 def common_options(f):
     options = [
         click.option(
@@ -113,62 +112,9 @@
     ]
     return functools.reduce(lambda x, opt: opt(x), options, f)
 
-
-# COMMAND###################################################################################
-#### INVITE USER ############################################################ INVITE USER #
-###########################################################################################
-@dds_main.command()
-@click.option(
-    "--email", "-e", required=True, type=str, help="Email of the user you would like to invite."
-)
-@click.option(
-    "--role",
-    "-r",
-    required=True,
-    type=click.Choice(
-        choices=["Super Admin", "Unit Admin", "Unit Personnel", "Project Owner", "Researcher"],
-        case_sensitive=False,
-    ),
-    help="Type of account.",
-)
-@click.option(
-    "--project",
-    "-p",
-    required=False,
-    type=str,
-    help="Existing Project you want the user to be associated to.",
-)
-@click.pass_obj
-@common_options
-def add_user(click_ctx, username, email, role, project):
-    """Add user to DDS, sending an invitation email to that person."""
-    try:
-        with dds_cli.account_manager.AccountManager(
-            username=username, no_prompt=click_ctx.get("NO_PROMPT", False)
-        ) as inviter:
-            inviter.add_user(email=email, role=role, project=project)
-            if project:
-                LOG.info(
-                    "Any user shown as invited would need to be added to the project once the user "
-                    "has accepted the invitation and created an account in the system."
-                )
-    except (
-        dds_cli.exceptions.AuthenticationError,
-        dds_cli.exceptions.ApiResponseError,
-        dds_cli.exceptions.ApiRequestError,
-        dds_cli.exceptions.DDSCLIException,
-    ) as err:
-        LOG.error(err)
-        sys.exit(1)
-
-
-=======
->>>>>>> c9fccd47
 ####################################################################################################
 # PUT ######################################################################################## PUT #
 ####################################################################################################
-
-
 @dds_main.command()
 @click.option(
     "--project",
@@ -1112,13 +1058,6 @@
     required=True,
 )
 @click.option(
-    "--username",
-    "-u",
-    required=False,
-    type=str,
-    help="Your Data Delivery System username.",
-)
-@click.option(
     "--role",
     "-r",
     required=True,
@@ -1136,6 +1075,7 @@
     help="Existing Project you want the user to be associated to.",
 )
 @click.pass_obj
+@common_options
 def add(click_ctx, username, email, role, project):
     """
     Add a user to the DDS system or hosted projects.
@@ -1169,19 +1109,13 @@
 @user.command(name="delete", no_args_is_help=True)
 @click.argument("email", nargs=1, type=str, required=False)
 @click.option(
-    "--username",
-    "-u",
-    required=False,
-    type=str,
-    help="Your Data Delivery System username.",
-)
-@click.option(
     "--self",
     required=False,
     is_flag=True,
     help="Decommission your own user account",
 )
 @click.pass_obj
+@common_options
 def delete_users(click_ctx, email, username, self):
     """
     Delete user accounts from the Data Delivery System.
