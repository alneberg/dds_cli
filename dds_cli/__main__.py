--- conflicted
+++ resolved
@@ -787,13 +787,9 @@
 )
 @nomail_flag(help_message="Do not send e-mail notifications regarding project updates.")
 @click.pass_obj
-<<<<<<< HEAD
-def release_project(click_ctx, username, project, deadline):
+
+def release_project(click_ctx, username, project, deadline, no_mail):
     """Make project data available for user download."""
-=======
-def release_project(click_ctx, username, project, deadline, no_mail):
-    """Make project available for user download."""
->>>>>>> 584300ad
     try:
         with dds_cli.project_status.ProjectStatusManager(
             username=username, project=project, no_prompt=click_ctx.get("NO_PROMPT", False)
