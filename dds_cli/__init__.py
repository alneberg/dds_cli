"""DDS CLI."""

import os
import pkg_resources
import prompt_toolkit

###############################################################################
# PROJECT SPEC ################################################# PROJECT SPEC #
###############################################################################

__title__ = "Data Delivery System"
__version__ = pkg_resources.get_distribution("dds_cli").version
__url__ = "https://www.scilifelab.se/data"
__author__ = "SciLifeLab Data Centre"
__author_email__ = "datacentre@scilifelab.se"
__license__ = "MIT"
__all__ = [
    "DDS_METHODS",
    "DDS_DIR_REQUIRED_METHODS",
    "DDS_PROJ_REQUIRED_METHODS",
    "DDS_PROJ_NOT_REQUIRED_METHODS",
    "DDSEndpoint",
    "FileSegment",
    "dds_questionary_styles",
]


###############################################################################
# VARIABLES ####################################################### VARIABLES #
###############################################################################

# Keep track of all allowed methods
DDS_METHODS = ["put", "get", "ls", "rm"]

# Methods to which a directory created by DDS
DDS_DIR_REQUIRED_METHODS = ["put", "get"]

# Methods which require a project ID
DDS_PROJ_REQUIRED_METHODS = ["put", "get"]

# Methods which do not require a project ID
DDS_PROJ_NOT_REQUIRED_METHODS = ["ls", "rm"]


###############################################################################
# CLASSES ########################################################### CLASSES #
###############################################################################


class DDSEndpoint:
    """Defines all DDS urls."""

    # Base url - local or remote
    BASE_ENDPOINT_LOCAL = "http://127.0.0.1:5000/api/v1"
    BASE_ENDPOINT_REMOTE = "https://dds.dckube.scilifelab.se/api/v1"
    BASE_ENDPOINT = (
        BASE_ENDPOINT_LOCAL if os.getenv("DDS_CLI_ENV") == "development" else BASE_ENDPOINT_REMOTE
    )

    # User creation
    USER_INVITE = BASE_ENDPOINT + "/user/invite"

    # Authentication - user and project
    TOKEN = BASE_ENDPOINT + "/user/token"
<<<<<<< HEAD
    AUTH_PROJ = BASE_ENDPOINT + "/proj/auth"
=======
>>>>>>> ec8b7c1e

    # S3Connector keys
    S3KEYS = BASE_ENDPOINT + "/s3/proj"

    # File related urls
    FILE_NEW = BASE_ENDPOINT + "/file/new"
    FILE_MATCH = BASE_ENDPOINT + "/file/match"
    FILE_INFO = BASE_ENDPOINT + "/file/info"
    FILE_INFO_ALL = BASE_ENDPOINT + "/file/all/info"
    FILE_UPDATE = BASE_ENDPOINT + "/file/update"

    # Project specific urls
    PROJECT_SIZE = BASE_ENDPOINT + "/proj/size"

    # Listing urls
    LIST_PROJ = BASE_ENDPOINT + "/proj/list"
    LIST_FILES = BASE_ENDPOINT + "/files/list"

    # Deleting urls
    REMOVE_PROJ_CONT = BASE_ENDPOINT + "/proj/rm"
    REMOVE_FILE = BASE_ENDPOINT + "/file/rm"
    REMOVE_FOLDER = BASE_ENDPOINT + "/file/rmdir"

    # Encryption keys
    PROJ_PUBLIC = BASE_ENDPOINT + "/proj/public"
    PROJ_PRIVATE = BASE_ENDPOINT + "/proj/private"

    # Display facility usage
    USAGE = BASE_ENDPOINT + "/usage"
    INVOICE = BASE_ENDPOINT + "/invoice"

    TIMEOUT = 5


class FileSegment:
    """Defines information on signatures, file chunks, etc."""

    DDS_SIGNATURE = b"DelSys"
    SEGMENT_SIZE_RAW = 65536  # Size of chunk to read from raw file
    SEGMENT_SIZE_CIPHER = SEGMENT_SIZE_RAW + 16  # Size of chunk to read from encrypted file


# Custom styles for questionary
dds_questionary_styles = prompt_toolkit.styles.Style(
    [
        ("qmark", "fg:ansiblue bold"),  # token in front of the question
        ("question", "bold"),  # question text
        ("answer", "fg:ansigreen nobold bg:"),  # submitted answer text behind the question
        ("pointer", "fg:ansiyellow bold"),  # pointer used in select and checkbox prompts
        ("highlighted", "fg:ansiblue bold"),  # pointed-at choice in select and checkbox prompts
        ("selected", "fg:ansiyellow noreverse bold"),  # style for a selected item of a checkbox
        ("separator", "fg:ansiblack"),  # separator in lists
        ("instruction", ""),  # user instructions for select, rawselect, checkbox
        ("text", ""),  # plain text
        ("disabled", "fg:gray italic"),  # disabled choices for select and checkbox prompts
        ("choice-default", "fg:ansiblack"),
        ("choice-default-changed", "fg:ansiyellow"),
        ("choice-required", "fg:ansired"),
    ]
)<|MERGE_RESOLUTION|>--- conflicted
+++ resolved
@@ -62,10 +62,6 @@
 
     # Authentication - user and project
     TOKEN = BASE_ENDPOINT + "/user/token"
-<<<<<<< HEAD
-    AUTH_PROJ = BASE_ENDPOINT + "/proj/auth"
-=======
->>>>>>> ec8b7c1e
 
     # S3Connector keys
     S3KEYS = BASE_ENDPOINT + "/s3/proj"
