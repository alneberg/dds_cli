"""Data Delivery System Project Creator."""
import logging

# Installed
import requests
import simplejson

# Own modules
from dds_cli import base
from dds_cli import exceptions
from dds_cli import DDSEndpoint

###############################################################################
# START LOGGING CONFIG ################################# START LOGGING CONFIG #
###############################################################################

LOG = logging.getLogger(__name__)


###############################################################################
# CLASSES ########################################################### CLASSES #
###############################################################################


class ProjectCreator(base.DDSBaseClass):
    """Project creator class."""

    def __init__(
        self,
        method: str = "create",
        no_prompt: bool = False,
        token_path: str = None,
    ):
        """Handle actions regarding project creation in the cli."""
        # Initiate DDSBaseClass to authenticate user
<<<<<<< HEAD
        super().__init__(method=method, no_prompt=no_prompt)
=======
        super().__init__(
            username=username, method=method, no_prompt=no_prompt, token_path=token_path
        )
>>>>>>> 51ebb71e

        # Only method "create" can use the ProjectCreator class
        if self.method != "create":
            raise exceptions.AuthenticationError(f"Unauthorized method: '{self.method}'")

    # Public methods ###################### Public methods #
    def create_project(
        self, title, description, principal_investigator, non_sensitive, users_to_add
    ):
        """Create project with title and description."""
        # Variables
        created = False
        error = ""
        created_project_id = ""
        user_addition_statuses = {}

        # Submit request to API
        try:
            response = requests.post(
                DDSEndpoint.CREATE_PROJ,
                headers=self.token,
                json={
                    "title": title,
                    "description": description,
                    "pi": principal_investigator,
                    "non_sensitive": non_sensitive,
                    "users_to_add": users_to_add,
                },
            )
        except requests.exceptions.RequestException as err:
            raise exceptions.ApiRequestError(message=str(err))
        else:
            # Error if failed
            if not response.ok:
                message = response.json().get("message")
                title = response.json().get("title")
                description = response.json().get("description")
                pi = response.json().get("pi")
                email = response.json().get("email")

                messages = [message, title, description, pi, email]

                error = next(message for message in messages if message)

                if isinstance(error, list):
                    error = error[0]

                LOG.error(error)
                return created, created_project_id, user_addition_statuses, error

            try:
                created, created_project_id, user_addition_statuses, error = (
                    True,
                    response.json().get("project_id"),
                    response.json().get("user_addition_statuses"),
                    response.json().get("message"),
                )
            except simplejson.JSONDecodeError as err:
                error = str(err)
                LOG.warning(error)

        return created, created_project_id, user_addition_statuses, error<|MERGE_RESOLUTION|>--- conflicted
+++ resolved
@@ -33,13 +33,7 @@
     ):
         """Handle actions regarding project creation in the cli."""
         # Initiate DDSBaseClass to authenticate user
-<<<<<<< HEAD
-        super().__init__(method=method, no_prompt=no_prompt)
-=======
-        super().__init__(
-            username=username, method=method, no_prompt=no_prompt, token_path=token_path
-        )
->>>>>>> 51ebb71e
+        super().__init__(method=method, no_prompt=no_prompt, token_path=token_path)
 
         # Only method "create" can use the ProjectCreator class
         if self.method != "create":
