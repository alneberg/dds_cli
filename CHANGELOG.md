--- conflicted
+++ resolved
@@ -144,14 +144,11 @@
 
 ## Sprint (2022-03-23 - 2022-04-06)
 
-<<<<<<< HEAD
-- Possible to use TOTP (Authenticator app) for second factor authentication
-=======
+- Possible to use TOTP (Authenticator app) for second factor authentication. ([#259](https://github.com/ScilifelabDataCentre/dds_cli/pull/259))
 - Patch: Add a message when the project access would be fixed for a user. ([#446](https://github.com/ScilifelabDataCentre/dds_cli/pull/446))
 
 
 ## Sprint(2022-04-06 - 2022-04-20)
 
 - `motd` command to add new message of the day via new endpoint ([#449](https://github.com/ScilifelabDataCentre/dds_cli/pull/449))
-- Patch: Message in docstrings to urge users to reauthenticate before upload and download ([#450](https://github.com/ScilifelabDataCentre/dds_cli/pull/450))
->>>>>>> 8f04aded
+- Patch: Message in docstrings to urge users to reauthenticate before upload and download ([#450](https://github.com/ScilifelabDataCentre/dds_cli/pull/450))