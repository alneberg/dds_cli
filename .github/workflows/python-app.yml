--- conflicted
+++ resolved
@@ -19,16 +19,10 @@
         uses: actions/setup-python@v2
         with:
           python-version: 3.8
-<<<<<<< HEAD
-      - name: Test with pytest
-        run: |
-          pip install -r requirements.txt
-=======
       - name: Install dds_cli
         run: |
           pip install .
       - name: Test with pytest
         run: |
           pip install pytest
->>>>>>> f0897fd9
           pytest